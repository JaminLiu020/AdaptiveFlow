--- conflicted
+++ resolved
@@ -127,11 +127,7 @@
         }
 
         adata_perturbation.obs.loc[
-<<<<<<< HEAD
-            (adata_perturbation.obs["control"] == False)
-=======
             (~adata_perturbation.obs["control"])
->>>>>>> cc2facdb
             & (adata_perturbation.obs["cell_type"] == "cell_line_a"),
             "cell_type",
         ] = "cell_line_b"
