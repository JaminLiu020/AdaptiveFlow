--- conflicted
+++ resolved
@@ -23,9 +23,11 @@
         self.data = data
         self.batch_size = batch_size
         self.n_source_dists = data.n_controls
-        self.n_target_dists = data.n_perturbed
+        self.n_target_dists = data.n_perturbations
         self.conditional_samplings = [
-            lambda key: jax.random.choice(key, self.data.control_to_perturbation[i].shape[0])
+            lambda key: jax.random.choice(
+                key, self.data.control_to_perturbation[i].shape[0]  # noqa: B023
+            )
             for i in range(self.n_source_dists)
         ]
 
@@ -36,30 +38,40 @@
             source_cells_mask = self.data.split_covariates_mask == source_dist_idx
             src_cond_p = source_cells_mask / jnp.count_nonzero(source_cells_mask)
             source_batch_idcs = jax.random.choice(
-                rng_2, self.data.split_covariates_mask, [self.batch_size], replace=True, p=src_cond_p
+                rng_2,
+                self.data.split_covariates_mask,
+                [self.batch_size],
+                replace=True,
+                p=src_cond_p,
             )
             source_batch = self.data.cell_data[source_batch_idcs]
 
-            target_dist_idx = jax.lax.switch(source_dist_idx, self.conditional_samplings, rng_3)
-            target_cells_mask = self.data.perturbation_covariates_mask == target_dist_idx
+            target_dist_idx = jax.lax.switch(
+                source_dist_idx, self.conditional_samplings, rng_3
+            )
+            target_cells_mask = (
+                self.data.perturbation_covariates_mask == target_dist_idx
+            )
             tgt_cond_p = target_cells_mask / jnp.count_nonzero(target_cells_mask)
             target_batch_idcs = jax.random.choice(
-                rng_4, self.data.perturbation_covariates_mask, [self.batch_size], replace=True, p=tgt_cond_p
+                rng_4,
+                self.data.perturbation_covariates_mask,
+                [self.batch_size],
+                replace=True,
+                p=tgt_cond_p,
             )
             target_batch = self.data.cell_data[target_batch_idcs]
+            if self.data.condition_data is None:
+                return {"src_lin": source_batch, "tgt_lin": target_batch}
 
-            condition_batch = jnp.tile(self.data.condition_data[target_dist_idx], (self.batch_size, 1, 1))
+            condition_batch = jnp.tile(
+                self.data.condition_data[target_dist_idx], (self.batch_size, 1, 1)
+            )
 
             return {
-<<<<<<< HEAD
                 "src_lin": source_batch,
                 "tgt_lin": target_batch,
                 "src_condition": condition_batch,
-=======
-                "src_lin": src[source_idcs],
-                "tgt_lin": tgt[tgt_idcs],
-                "src_condition": cond,
->>>>>>> 7c1bef43
             }
 
         self.sample = _sample